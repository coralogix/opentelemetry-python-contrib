--- conflicted
+++ resolved
@@ -105,12 +105,8 @@
     _SUPPRESS_INSTRUMENTATION_KEY,
     unwrap,
 )
-<<<<<<< HEAD
 from opentelemetry.propagate import inject
 from opentelemetry.propagators import textmap
-=======
-from opentelemetry.propagators.aws.aws_xray_propagator import AwsXRayPropagator
->>>>>>> e318c947
 from opentelemetry.semconv.trace import SpanAttributes
 from opentelemetry.trace import get_tracer, SpanKind
 from opentelemetry.trace.span import Span
@@ -119,7 +115,6 @@
 logger = logging.getLogger(__name__)
 
 
-<<<<<<< HEAD
 # pylint: disable=unused-argument
 def _patched_endpoint_prepare_request(wrapped, instance, args, kwargs):
     request = args[0]
@@ -129,8 +124,6 @@
     return wrapped(*args, **kwargs)
 
 
-=======
->>>>>>> e318c947
 class BotocoreInstrumentor(BaseInstrumentor):
     """An instrumentor for Botocore.
 
@@ -141,11 +134,7 @@
         super().__init__()
         self.request_hook = None
         self.response_hook = None
-<<<<<<< HEAD
         self.payload_size_limit = 51200
-=======
-        self.propagator = AwsXRayPropagator()
->>>>>>> e318c947
 
     def instrumentation_dependencies(self) -> Collection[str]:
         return _instruments
@@ -158,20 +147,12 @@
 
         self.request_hook = kwargs.get("request_hook")
         self.response_hook = kwargs.get("response_hook")
-<<<<<<< HEAD
         try:
             self.payload_size_limit = int(os.environ.get("OTEL_PAYLOAD_SIZE_LIMIT", 51200))
         except ValueError:
             logger.error(
                 "OTEL_PAYLOAD_SIZE_LIMIT is not a number"
             )
-=======
-
-        propagator = kwargs.get("propagator")
-        if propagator is not None:
-            self.propagator = propagator
-
->>>>>>> e318c947
         wrap_function_wrapper(
             "botocore.client",
             "BaseClient._make_api_call",
@@ -181,25 +162,12 @@
         wrap_function_wrapper(
             "botocore.endpoint",
             "Endpoint.prepare_request",
-            self._patched_endpoint_prepare_request,
+            _patched_endpoint_prepare_request,
         )
 
     def _uninstrument(self, **kwargs):
         unwrap(BaseClient, "_make_api_call")
         unwrap(Endpoint, "prepare_request")
-
-    # pylint: disable=unused-argument
-    def _patched_endpoint_prepare_request(
-        self, wrapped, instance, args, kwargs
-    ):
-        request = args[0]
-        headers = request.headers
-
-        # Only the x-ray header is propagated by AWS services. Using any
-        # other propagator will lose the trace context.
-        self.propagator.inject(headers)
-
-        return wrapped(*args, **kwargs)
 
     # pylint: disable=too-many-branches
     def _patched_api_call(self, original_func, instance, args, kwargs):
@@ -252,6 +220,7 @@
                     attributes["rpc.request.payload"] = limit_string_size(self.payload_size_limit,json.dumps(body, default=str))
             elif call_context.service == "events" and call_context.operation == "PutEvents":
                 call_context.span_kind = SpanKind.PRODUCER
+                attributes["rpc.request.payload"] = limit_string_size(self.payload_size_limit, json.dumps(call_context.params, default=str))
             else:
                 attributes["rpc.request.payload"] = limit_string_size(self.payload_size_limit, json.dumps(call_context.params, default=str))
         except Exception as ex:
@@ -503,7 +472,7 @@
         val = {"DataType": "String", "StringValue": value}
         carrier[key] = val
 
-def limit_string_size(s: str, max_size: int) -> str:
+def limit_string_size(max_size: int, s: str) -> str:
     if len(s) > max_size:
         return s[:max_size]
     else:
