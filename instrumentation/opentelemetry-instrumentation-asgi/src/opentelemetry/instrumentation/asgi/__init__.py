# Copyright The OpenTelemetry Authors
#
# Licensed under the Apache License, Version 2.0 (the "License");
# you may not use this file except in compliance with the License.
# You may obtain a copy of the License at
#
#     http://www.apache.org/licenses/LICENSE-2.0
#
# Unless required by applicable law or agreed to in writing, software
# distributed under the License is distributed on an "AS IS" BASIS,
# WITHOUT WARRANTIES OR CONDITIONS OF ANY KIND, either express or implied.
# See the License for the specific language governing permissions and
# limitations under the License.
# pylint: disable=too-many-locals

"""
The opentelemetry-instrumentation-asgi package provides an ASGI middleware that can be used
on any ASGI framework (such as Django-channels / Quart) to track request timing through OpenTelemetry.

Usage (Quart)
-------------

.. code-block:: python

    from quart import Quart
    from opentelemetry.instrumentation.asgi import OpenTelemetryMiddleware

    app = Quart(__name__)
    app.asgi_app = OpenTelemetryMiddleware(app.asgi_app)

    @app.route("/")
    async def hello():
        return "Hello!"

    if __name__ == "__main__":
        app.run(debug=True)


Usage (Django 3.0)
------------------

Modify the application's ``asgi.py`` file as shown below.

.. code-block:: python

    import os
    from django.core.asgi import get_asgi_application
    from opentelemetry.instrumentation.asgi import OpenTelemetryMiddleware

    os.environ.setdefault('DJANGO_SETTINGS_MODULE', 'asgi_example.settings')

    application = get_asgi_application()
    application = OpenTelemetryMiddleware(application)


Usage (Raw ASGI)
----------------

.. code-block:: python

    from opentelemetry.instrumentation.asgi import OpenTelemetryMiddleware

    app = ...  # An ASGI application.
    app = OpenTelemetryMiddleware(app)


Configuration
-------------

Request/Response hooks
**********************

This instrumentation supports request and response hooks. These are functions that get called
right after a span is created for a request and right before the span is finished for the response.

- The server request hook is passed a server span and ASGI scope object for every incoming request.
- The client request hook is called with the internal span and an ASGI scope when the method ``receive`` is called.
- The client response hook is called with the internal span and an ASGI event when the method ``send`` is called.

For example,

.. code-block:: python

    def server_request_hook(span: Span, scope: dict):
        if span and span.is_recording():
            span.set_attribute("custom_user_attribute_from_request_hook", "some-value")

    def client_request_hook(span: Span, scope: dict):
        if span and span.is_recording():
            span.set_attribute("custom_user_attribute_from_client_request_hook", "some-value")

    def client_response_hook(span: Span, message: dict):
        if span and span.is_recording():
            span.set_attribute("custom_user_attribute_from_response_hook", "some-value")

   OpenTelemetryMiddleware().(application, server_request_hook=server_request_hook, client_request_hook=client_request_hook, client_response_hook=client_response_hook)

Capture HTTP request and response headers
*****************************************
You can configure the agent to capture specified HTTP headers as span attributes, according to the
`semantic convention <https://github.com/open-telemetry/opentelemetry-specification/blob/main/specification/trace/semantic_conventions/http.md#http-request-and-response-headers>`_.

Request headers
***************
To capture HTTP request headers as span attributes, set the environment variable
``OTEL_INSTRUMENTATION_HTTP_CAPTURE_HEADERS_SERVER_REQUEST`` to a comma delimited list of HTTP header names.

For example,
::

    export OTEL_INSTRUMENTATION_HTTP_CAPTURE_HEADERS_SERVER_REQUEST="content-type,custom_request_header"

will extract ``content-type`` and ``custom_request_header`` from the request headers and add them as span attributes.

Request header names in ASGI are case-insensitive. So, giving the header name as ``CUStom-Header`` in the environment
variable will capture the header named ``custom-header``.

Regular expressions may also be used to match multiple headers that correspond to the given pattern.  For example:
::

    export OTEL_INSTRUMENTATION_HTTP_CAPTURE_HEADERS_SERVER_REQUEST="Accept.*,X-.*"

Would match all request headers that start with ``Accept`` and ``X-``.

To capture all request headers, set ``OTEL_INSTRUMENTATION_HTTP_CAPTURE_HEADERS_SERVER_REQUEST`` to ``".*"``.
::

    export OTEL_INSTRUMENTATION_HTTP_CAPTURE_HEADERS_SERVER_REQUEST=".*"

The name of the added span attribute will follow the format ``http.request.header.<header_name>`` where ``<header_name>``
is the normalized HTTP header name (lowercase, with ``-`` replaced by ``_``). The value of the attribute will be a
single item list containing all the header values.

For example:
``http.request.header.custom_request_header = ["<value1>,<value2>"]``

Response headers
****************
To capture HTTP response headers as span attributes, set the environment variable
``OTEL_INSTRUMENTATION_HTTP_CAPTURE_HEADERS_SERVER_RESPONSE`` to a comma delimited list of HTTP header names.

For example,
::

    export OTEL_INSTRUMENTATION_HTTP_CAPTURE_HEADERS_SERVER_RESPONSE="content-type,custom_response_header"

will extract ``content-type`` and ``custom_response_header`` from the response headers and add them as span attributes.

Response header names in ASGI are case-insensitive. So, giving the header name as ``CUStom-Header`` in the environment
variable will capture the header named ``custom-header``.

Regular expressions may also be used to match multiple headers that correspond to the given pattern.  For example:
::

    export OTEL_INSTRUMENTATION_HTTP_CAPTURE_HEADERS_SERVER_RESPONSE="Content.*,X-.*"

Would match all response headers that start with ``Content`` and ``X-``.

To capture all response headers, set ``OTEL_INSTRUMENTATION_HTTP_CAPTURE_HEADERS_SERVER_RESPONSE`` to ``".*"``.
::

    export OTEL_INSTRUMENTATION_HTTP_CAPTURE_HEADERS_SERVER_RESPONSE=".*"

The name of the added span attribute will follow the format ``http.response.header.<header_name>`` where ``<header_name>``
is the normalized HTTP header name (lowercase, with ``-`` replaced by ``_``). The value of the attribute will be a
single item list containing all the header values.

For example:
``http.response.header.custom_response_header = ["<value1>,<value2>"]``

Sanitizing headers
******************
In order to prevent storing sensitive data such as personally identifiable information (PII), session keys, passwords,
etc, set the environment variable ``OTEL_INSTRUMENTATION_HTTP_CAPTURE_HEADERS_SANITIZE_FIELDS``
to a comma delimited list of HTTP header names to be sanitized.  Regexes may be used, and all header names will be
matched in a case-insensitive manner.

For example,
::

    export OTEL_INSTRUMENTATION_HTTP_CAPTURE_HEADERS_SANITIZE_FIELDS=".*session.*,set-cookie"

will replace the value of headers such as ``session-id`` and ``set-cookie`` with ``[REDACTED]`` in the span.

Note:
    The environment variable names used to capture HTTP headers are still experimental, and thus are subject to change.

API
---
"""

from __future__ import annotations

import typing
import urllib
from functools import wraps
from timeit import default_timer
from typing import Any, Awaitable, Callable, Tuple

from asgiref.compatibility import guarantee_single_callable

from opentelemetry import context, trace
from opentelemetry.instrumentation.asgi.version import __version__  # noqa
from opentelemetry.instrumentation.propagators import (
    get_global_response_propagator,
)
from opentelemetry.instrumentation.utils import (
    _start_internal_or_server_span,
    http_status_to_status_code,
)
from opentelemetry.metrics import get_meter
from opentelemetry.propagators.textmap import Getter, Setter
from opentelemetry.semconv.metrics import MetricInstruments
from opentelemetry.semconv.trace import SpanAttributes
from opentelemetry.trace import Span, set_span_in_context
from opentelemetry.trace.status import Status, StatusCode
from opentelemetry.util.http import (
    OTEL_INSTRUMENTATION_HTTP_CAPTURE_HEADERS_SANITIZE_FIELDS,
    OTEL_INSTRUMENTATION_HTTP_CAPTURE_HEADERS_SERVER_REQUEST,
    OTEL_INSTRUMENTATION_HTTP_CAPTURE_HEADERS_SERVER_RESPONSE,
    SanitizeValue,
    _parse_active_request_count_attrs,
    _parse_duration_attrs,
    get_custom_headers,
    normalise_request_header_name,
    normalise_response_header_name,
    remove_url_credentials,
)

_ServerRequestHookT = typing.Optional[typing.Callable[[Span, dict], None]]
_ClientRequestHookT = typing.Optional[typing.Callable[[Span, dict], None]]
_ClientResponseHookT = typing.Optional[typing.Callable[[Span, dict], None]]


class ASGIGetter(Getter[dict]):
    def get(
        self, carrier: dict, key: str
    ) -> typing.Optional[typing.List[str]]:
        """Getter implementation to retrieve a HTTP header value from the ASGI
        scope.

        Args:
            carrier: ASGI scope object
            key: header name in scope
        Returns:
            A list with a single string with the header value if it exists,
                else None.
        """
        headers = carrier.get("headers")
        if not headers:
            return None

        # ASGI header keys are in lower case
        key = key.lower()
        decoded = [
            _value.decode("utf8")
            for (_key, _value) in headers
            if _key.decode("utf8").lower() == key
        ]
        if not decoded:
            return None
        return decoded

    def keys(self, carrier: dict) -> typing.List[str]:
        headers = carrier.get("headers") or []
        return [_key.decode("utf8") for (_key, _value) in headers]


asgi_getter = ASGIGetter()


class ASGISetter(Setter[dict]):
    def set(
        self, carrier: dict, key: str, value: str
    ) -> None:  # pylint: disable=no-self-use
        """Sets response header values on an ASGI scope according to `the spec <https://asgi.readthedocs.io/en/latest/specs/www.html#response-start-send-event>`_.

        Args:
            carrier: ASGI scope object
            key: response header name to set
            value: response header value
        Returns:
            None
        """
        headers = carrier.get("headers")
        if not headers:
            headers = []
            carrier["headers"] = headers

        headers.append([key.lower().encode(), value.encode()])


asgi_setter = ASGISetter()


def collect_request_attributes(scope):
    """Collects HTTP request attributes from the ASGI scope and returns a
    dictionary to be used as span creation attributes."""
    server_host, port, http_url = get_host_port_url_tuple(scope)
    query_string = scope.get("query_string")
    if query_string and http_url:
        if isinstance(query_string, bytes):
            query_string = query_string.decode("utf8")
        http_url += "?" + urllib.parse.unquote(query_string)

    result = {
        SpanAttributes.HTTP_SCHEME: scope.get("scheme"),
        SpanAttributes.HTTP_HOST: server_host,
        SpanAttributes.NET_HOST_PORT: port,
        SpanAttributes.HTTP_FLAVOR: scope.get("http_version"),
        SpanAttributes.HTTP_TARGET: scope.get("path"),
        SpanAttributes.HTTP_URL: remove_url_credentials(http_url),
    }
    http_method = scope.get("method")
    if http_method:
        result[SpanAttributes.HTTP_METHOD] = http_method

    http_host_value_list = asgi_getter.get(scope, "host")
    if http_host_value_list:
        result[SpanAttributes.HTTP_SERVER_NAME] = ",".join(
            http_host_value_list
        )
    http_user_agent = asgi_getter.get(scope, "user-agent")
    if http_user_agent:
        result[SpanAttributes.HTTP_USER_AGENT] = http_user_agent[0]

    if "client" in scope and scope["client"] is not None:
        result[SpanAttributes.NET_PEER_IP] = scope.get("client")[0]
        result[SpanAttributes.NET_PEER_PORT] = scope.get("client")[1]

    # remove None values
    result = {k: v for k, v in result.items() if v is not None}

    return result


def collect_custom_headers_attributes(
    scope_or_response_message: dict[str, Any],
    sanitize: SanitizeValue,
    header_regexes: list[str],
    normalize_names: Callable[[str], str],
) -> dict[str, str]:
    """
    Returns custom HTTP request or response headers to be added into SERVER span as span attributes.

    Refer specifications:
     - https://github.com/open-telemetry/opentelemetry-specification/blob/main/specification/trace/semantic_conventions/http.md#http-request-and-response-headers
    """
    # Decode headers before processing.
    headers: dict[str, str] = {}
    raw_headers = scope_or_response_message.get("headers")
    if raw_headers:
        for _key, _value in raw_headers:
            key = _key.decode().lower()
            value = _value.decode()
            if key in headers:
                headers[key] += f",{value}"
            else:
                headers[key] = value

    return sanitize.sanitize_header_values(
        headers,
        header_regexes,
        normalize_names,
    )


def get_host_port_url_tuple(scope):
    """Returns (host, port, full_url) tuple."""
    server = scope.get("server") or ["0.0.0.0", 80]
    port = server[1]
    server_host = server[0] + (":" + str(port) if str(port) != "80" else "")
    full_path = scope.get("root_path", "") + scope.get("path", "")
    http_url = scope.get("scheme", "http") + "://" + server_host + full_path
    return server_host, port, http_url


def set_status_code(span, status_code):
    """Adds HTTP response attributes to span using the status_code argument."""
    if not span.is_recording():
        return
    try:
        status_code = int(status_code)
    except ValueError:
        span.set_status(
            Status(
                StatusCode.ERROR,
                "Non-integer HTTP status: " + repr(status_code),
            )
        )
    else:
        span.set_attribute(SpanAttributes.HTTP_STATUS_CODE, status_code)
        span.set_status(
            Status(http_status_to_status_code(status_code, server_span=True))
        )


def get_default_span_details(scope: dict) -> Tuple[str, dict]:
    """
    Default span name is the HTTP method and URL path, or just the method.
    https://github.com/open-telemetry/opentelemetry-specification/pull/3165
    https://opentelemetry.io/docs/reference/specification/trace/semantic_conventions/http/#name

    Args:
        scope: the ASGI scope dictionary
    Returns:
        a tuple of the span name, and any attributes to attach to the span.
    """
    path = scope.get("path", "").strip()
    method = scope.get("method", "").strip()
    if method and path:  # http
        return f"{method} {path}", {}
    if path:  # websocket
        return path, {}
    return method, {}  # http with no path


def _collect_target_attribute(
    scope: typing.Dict[str, typing.Any]
) -> typing.Optional[str]:
    """
    Returns the target path as defined by the Semantic Conventions.

    This value is suitable to use in metrics as it should replace concrete
    values with a parameterized name. Example: /api/users/{user_id}

    Refer to the specification
    https://github.com/open-telemetry/opentelemetry-specification/blob/main/specification/metrics/semantic_conventions/http-metrics.md#parameterized-attributes

    Note: this function requires specific code for each framework, as there's no
    standard attribute to use.
    """
    # FastAPI
    root_path = scope.get("root_path", "")

    route = scope.get("route")
    path_format = getattr(route, "path_format", None)
    if path_format:
        return f"{root_path}{path_format}"

    return None


class OpenTelemetryMiddleware:
    """The ASGI application middleware.

    This class is an ASGI middleware that starts and annotates spans for any
    requests it is invoked with.

    Args:
        app: The ASGI application callable to forward requests to.
        default_span_details: Callback which should return a string and a tuple, representing the desired default span name and a
                      dictionary with any additional span attributes to set.
                      Optional: Defaults to get_default_span_details.
        server_request_hook: Optional callback which is called with the server span and ASGI
                      scope object for every incoming request.
        client_request_hook: Optional callback which is called with the internal span and an ASGI
                      scope which is sent as a dictionary for when the method receive is called.
        client_response_hook: Optional callback which is called with the internal span and an ASGI
                      event which is sent as a dictionary for when the method send is called.
        tracer_provider: The optional tracer provider to use. If omitted
            the current globally configured one is used.
    """

    # pylint: disable=too-many-branches
    def __init__(
        self,
        app,
        excluded_urls=None,
        default_span_details=None,
        server_request_hook: _ServerRequestHookT = None,
        client_request_hook: _ClientRequestHookT = None,
        client_response_hook: _ClientResponseHookT = None,
        tracer_provider=None,
        meter_provider=None,
        meter=None,
        http_capture_headers_server_request: list[str] | None = None,
        http_capture_headers_server_response: list[str] | None = None,
        http_capture_headers_sanitize_fields: list[str] | None = None,
    ):
        self.app = guarantee_single_callable(app)
        self.tracer = trace.get_tracer(
            __name__,
            __version__,
            tracer_provider,
            schema_url="https://opentelemetry.io/schemas/1.11.0",
        )
        self.meter = (
            get_meter(
                __name__,
                __version__,
                meter_provider,
                schema_url="https://opentelemetry.io/schemas/1.11.0",
            )
            if meter is None
            else meter
        )
        self.duration_histogram = self.meter.create_histogram(
            name=MetricInstruments.HTTP_SERVER_DURATION,
            unit="ms",
            description="Duration of HTTP client requests.",
        )
        self.server_response_size_histogram = self.meter.create_histogram(
            name=MetricInstruments.HTTP_SERVER_RESPONSE_SIZE,
            unit="By",
            description="measures the size of HTTP response messages (compressed).",
        )
        self.server_request_size_histogram = self.meter.create_histogram(
            name=MetricInstruments.HTTP_SERVER_REQUEST_SIZE,
            unit="By",
            description="Measures the size of HTTP request messages (compressed).",
        )
        self.server_response_size_histogram = self.meter.create_histogram(
            name=MetricInstruments.HTTP_SERVER_RESPONSE_SIZE,
            unit="By",
            description="measures the size of HTTP response messages (compressed).",
        )
        self.server_request_size_histogram = self.meter.create_histogram(
            name=MetricInstruments.HTTP_SERVER_REQUEST_SIZE,
            unit="By",
            description="Measures the size of HTTP request messages (compressed).",
        )
        self.active_requests_counter = self.meter.create_up_down_counter(
            name=MetricInstruments.HTTP_SERVER_ACTIVE_REQUESTS,
            unit="requests",
            description="measures the number of concurrent HTTP requests that are currently in-flight",
        )
        self.excluded_urls = excluded_urls
        self.default_span_details = (
            default_span_details or get_default_span_details
        )
        self.server_request_hook = server_request_hook
        self.client_request_hook = client_request_hook
        self.client_response_hook = client_response_hook
        self.content_length_header = None
<<<<<<< HEAD
=======

        # Environment variables as constructor parameters
        self.http_capture_headers_server_request = (
            http_capture_headers_server_request
            or (
                get_custom_headers(
                    OTEL_INSTRUMENTATION_HTTP_CAPTURE_HEADERS_SERVER_REQUEST
                )
            )
            or None
        )
        self.http_capture_headers_server_response = (
            http_capture_headers_server_response
            or (
                get_custom_headers(
                    OTEL_INSTRUMENTATION_HTTP_CAPTURE_HEADERS_SERVER_RESPONSE
                )
            )
            or None
        )
        self.http_capture_headers_sanitize_fields = SanitizeValue(
            http_capture_headers_sanitize_fields
            or (
                get_custom_headers(
                    OTEL_INSTRUMENTATION_HTTP_CAPTURE_HEADERS_SANITIZE_FIELDS
                )
            )
            or []
        )
>>>>>>> a5c48871

    async def __call__(
        self,
        scope: dict[str, Any],
        receive: Callable[[], Awaitable[dict[str, Any]]],
        send: Callable[[dict[str, Any]], Awaitable[None]],
    ) -> None:
        """The ASGI application

        Args:
            scope: An ASGI environment.
            receive: An awaitable callable yielding dictionaries
            send: An awaitable callable taking a single dictionary as argument.
        """
        start = default_timer()
        if scope["type"] not in ("http", "websocket"):
            return await self.app(scope, receive, send)

        _, _, url = get_host_port_url_tuple(scope)
        if self.excluded_urls and self.excluded_urls.url_disabled(url):
            return await self.app(scope, receive, send)

        span_name, additional_attributes = self.default_span_details(scope)

        attributes = collect_request_attributes(scope)
        attributes.update(additional_attributes)
        span, token = _start_internal_or_server_span(
            tracer=self.tracer,
            span_name=span_name,
            start_time=None,
            context_carrier=scope,
            context_getter=asgi_getter,
            attributes=attributes,
        )
        active_requests_count_attrs = _parse_active_request_count_attrs(
            attributes
        )
        duration_attrs = _parse_duration_attrs(attributes)

        if scope["type"] == "http":
            self.active_requests_counter.add(1, active_requests_count_attrs)
        try:
            with trace.use_span(span, end_on_exit=False) as current_span:
                if current_span.is_recording():
                    for key, value in attributes.items():
                        current_span.set_attribute(key, value)

                    if current_span.kind == trace.SpanKind.SERVER:
                        custom_attributes = (
                            collect_custom_headers_attributes(
                                scope,
                                self.http_capture_headers_sanitize_fields,
                                self.http_capture_headers_server_request,
                                normalise_request_header_name,
                            )
                            if self.http_capture_headers_server_request
                            else {}
                        )
                        if len(custom_attributes) > 0:
                            current_span.set_attributes(custom_attributes)

                if callable(self.server_request_hook):
                    self.server_request_hook(current_span, scope)

                otel_receive = self._get_otel_receive(
                    span_name, scope, receive
                )

                otel_send = self._get_otel_send(
                    current_span,
                    span_name,
                    scope,
                    send,
                    duration_attrs,
                )

                await self.app(scope, otel_receive, otel_send)
        finally:
            if scope["type"] == "http":
                target = _collect_target_attribute(scope)
                if target:
                    duration_attrs[SpanAttributes.HTTP_TARGET] = target
                duration = max(round((default_timer() - start) * 1000), 0)
                self.duration_histogram.record(duration, duration_attrs)
                self.active_requests_counter.add(
                    -1, active_requests_count_attrs
                )
                if self.content_length_header:
                    self.server_response_size_histogram.record(
                        self.content_length_header, duration_attrs
                    )
                request_size = asgi_getter.get(scope, "content-length")
                if request_size:
                    try:
                        request_size_amount = int(request_size[0])
                    except ValueError:
                        pass
                    else:
                        self.server_request_size_histogram.record(
                            request_size_amount, duration_attrs
                        )
            if token:
                context.detach(token)
            if span.is_recording():
                span.end()

    # pylint: enable=too-many-branches

    def _get_otel_receive(self, server_span_name, scope, receive):
        @wraps(receive)
        async def otel_receive():
            with self.tracer.start_as_current_span(
                " ".join((server_span_name, scope["type"], "receive"))
            ) as receive_span:
                if callable(self.client_request_hook):
                    self.client_request_hook(receive_span, scope)
                message = await receive()
                if receive_span.is_recording():
                    if message["type"] == "websocket.receive":
                        set_status_code(receive_span, 200)
                    receive_span.set_attribute(
                        "asgi.event.type", message["type"]
                    )
            return message

        return otel_receive

    def _get_otel_send(
        self, server_span, server_span_name, scope, send, duration_attrs
    ):
        expecting_trailers = False

        @wraps(send)
        async def otel_send(message: dict[str, Any]):
            nonlocal expecting_trailers
            with self.tracer.start_as_current_span(
                " ".join((server_span_name, scope["type"], "send"))
            ) as send_span:
                if callable(self.client_response_hook):
                    self.client_response_hook(send_span, message)
                if send_span.is_recording():
                    if message["type"] == "http.response.start":
                        status_code = message["status"]
                        duration_attrs[
                            SpanAttributes.HTTP_STATUS_CODE
                        ] = status_code
                        set_status_code(server_span, status_code)
                        set_status_code(send_span, status_code)

                        expecting_trailers = message.get("trailers", False)
                    elif message["type"] == "websocket.send":
                        set_status_code(server_span, 200)
                        set_status_code(send_span, 200)
                    send_span.set_attribute("asgi.event.type", message["type"])
                    if (
                        server_span.is_recording()
                        and server_span.kind == trace.SpanKind.SERVER
                        and "headers" in message
                    ):
                        custom_response_attributes = (
                            collect_custom_headers_attributes(
                                message,
                                self.http_capture_headers_sanitize_fields,
                                self.http_capture_headers_server_response,
                                normalise_response_header_name,
                            )
                            if self.http_capture_headers_server_response
                            else {}
                        )
                        if len(custom_response_attributes) > 0:
                            server_span.set_attributes(
                                custom_response_attributes
                            )

                propagator = get_global_response_propagator()
                if propagator:
                    propagator.inject(
                        message,
                        context=set_span_in_context(
                            server_span, trace.context_api.Context()
                        ),
                        setter=asgi_setter,
                    )

                content_length = asgi_getter.get(message, "content-length")
                if content_length:
                    try:
                        self.content_length_header = int(content_length[0])
                    except ValueError:
                        pass

                await send(message)
            # pylint: disable=too-many-boolean-expressions
            if (
                not expecting_trailers
                and message["type"] == "http.response.body"
                and not message.get("more_body", False)
            ) or (
                expecting_trailers
                and message["type"] == "http.response.trailers"
                and not message.get("more_trailers", False)
            ):
                server_span.end()

        return otel_send<|MERGE_RESOLUTION|>--- conflicted
+++ resolved
@@ -533,8 +533,6 @@
         self.client_request_hook = client_request_hook
         self.client_response_hook = client_response_hook
         self.content_length_header = None
-<<<<<<< HEAD
-=======
 
         # Environment variables as constructor parameters
         self.http_capture_headers_server_request = (
@@ -564,7 +562,6 @@
             )
             or []
         )
->>>>>>> a5c48871
 
     async def __call__(
         self,
