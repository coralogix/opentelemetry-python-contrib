--- conflicted
+++ resolved
@@ -22,21 +22,15 @@
   "Programming Language :: Python :: 3.8",
 ]
 dependencies = [
-<<<<<<< HEAD
-  "opentelemetry-instrumentation == 0.38b0",
+  "opentelemetry-instrumentation == 0.41b0",
   "opentelemetry-propagator-aws-xray == 1.0.1",
-  "opentelemetry-semantic-conventions == 0.38b0",
-=======
-  "opentelemetry-instrumentation == 0.42b0.dev",
-  "opentelemetry-propagator-aws-xray == 1.0.1",
-  "opentelemetry-semantic-conventions == 0.42b0.dev",
->>>>>>> e318c947
+  "opentelemetry-semantic-conventions == 0.41b0",
 ]
 
 [project.optional-dependencies]
 instruments = []
 test = [
-  "opentelemetry-test-utils == 0.42b0.dev",
+  "opentelemetry-test-utils == 0.41b0",
 ]
 
 [project.urls]
